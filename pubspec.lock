# Generated by pub
# See https://dart.dev/tools/pub/glossary#lockfile
packages:
  async:
    dependency: transitive
    description:
      name: async
      url: "https://pub.dartlang.org"
    source: hosted
    version: "2.8.2"
  boolean_selector:
    dependency: transitive
    description:
      name: boolean_selector
      url: "https://pub.dartlang.org"
    source: hosted
    version: "2.1.0"
  characters:
    dependency: transitive
    description:
      name: characters
      url: "https://pub.dartlang.org"
    source: hosted
    version: "1.2.0"
  charcode:
    dependency: transitive
    description:
      name: charcode
      url: "https://pub.dartlang.org"
    source: hosted
    version: "1.3.1"
  clock:
    dependency: transitive
    description:
      name: clock
      url: "https://pub.dartlang.org"
    source: hosted
    version: "1.1.0"
  collection:
    dependency: transitive
    description:
      name: collection
      url: "https://pub.dartlang.org"
    source: hosted
    version: "1.16.0"
<<<<<<< HEAD
  dartz:
    dependency: "direct main"
    description:
      name: dartz
      url: "https://pub.dartlang.org"
    source: hosted
    version: "0.10.1"
=======
>>>>>>> 52b72c78
  dio:
    dependency: "direct main"
    description:
      name: dio
      url: "https://pub.dartlang.org"
    source: hosted
    version: "4.0.6"
  fake_async:
    dependency: transitive
    description:
      name: fake_async
      url: "https://pub.dartlang.org"
    source: hosted
    version: "1.3.0"
  flutter:
    dependency: "direct main"
    description: flutter
    source: sdk
    version: "0.0.0"
  flutter_test:
    dependency: "direct dev"
    description: flutter
    source: sdk
    version: "0.0.0"
  http_parser:
    dependency: transitive
    description:
      name: http_parser
      url: "https://pub.dartlang.org"
    source: hosted
    version: "4.0.1"
  matcher:
    dependency: transitive
    description:
      name: matcher
      url: "https://pub.dartlang.org"
    source: hosted
    version: "0.12.11"
  material_color_utilities:
    dependency: transitive
    description:
      name: material_color_utilities
      url: "https://pub.dartlang.org"
    source: hosted
    version: "0.1.4"
  meta:
    dependency: transitive
    description:
      name: meta
      url: "https://pub.dartlang.org"
    source: hosted
    version: "1.7.0"
  path:
    dependency: transitive
    description:
      name: path
      url: "https://pub.dartlang.org"
    source: hosted
    version: "1.8.1"
  sky_engine:
    dependency: transitive
    description: flutter
    source: sdk
    version: "0.0.99"
  source_span:
    dependency: transitive
    description:
      name: source_span
      url: "https://pub.dartlang.org"
    source: hosted
    version: "1.8.2"
  stack_trace:
    dependency: transitive
    description:
      name: stack_trace
      url: "https://pub.dartlang.org"
    source: hosted
    version: "1.10.0"
  stream_channel:
    dependency: transitive
    description:
      name: stream_channel
      url: "https://pub.dartlang.org"
    source: hosted
    version: "2.1.0"
  string_scanner:
    dependency: transitive
    description:
      name: string_scanner
      url: "https://pub.dartlang.org"
    source: hosted
    version: "1.1.0"
  term_glyph:
    dependency: transitive
    description:
      name: term_glyph
      url: "https://pub.dartlang.org"
    source: hosted
    version: "1.2.0"
  test_api:
    dependency: transitive
    description:
      name: test_api
      url: "https://pub.dartlang.org"
    source: hosted
    version: "0.4.9"
  typed_data:
    dependency: transitive
    description:
      name: typed_data
      url: "https://pub.dartlang.org"
    source: hosted
    version: "1.3.1"
  vector_math:
    dependency: transitive
    description:
      name: vector_math
      url: "https://pub.dartlang.org"
    source: hosted
    version: "2.1.2"
sdks:
<<<<<<< HEAD
  dart: ">=2.17.0-0 <3.0.0"
  flutter: ">=2.0.0"
=======
  dart: ">=2.17.0 <3.0.0"
  flutter: ">=3.0.0"
>>>>>>> 52b72c78
<|MERGE_RESOLUTION|>--- conflicted
+++ resolved
@@ -43,7 +43,6 @@
       url: "https://pub.dartlang.org"
     source: hosted
     version: "1.16.0"
-<<<<<<< HEAD
   dartz:
     dependency: "direct main"
     description:
@@ -51,8 +50,6 @@
       url: "https://pub.dartlang.org"
     source: hosted
     version: "0.10.1"
-=======
->>>>>>> 52b72c78
   dio:
     dependency: "direct main"
     description:
@@ -174,10 +171,5 @@
     source: hosted
     version: "2.1.2"
 sdks:
-<<<<<<< HEAD
-  dart: ">=2.17.0-0 <3.0.0"
-  flutter: ">=2.0.0"
-=======
   dart: ">=2.17.0 <3.0.0"
-  flutter: ">=3.0.0"
->>>>>>> 52b72c78
+  flutter: ">=3.0.0"